import json
import subprocess
from pathlib import Path
from typing import List, Union
import numpy as np
import torch
from diffusers.schedulers import (DDIMScheduler, LMSDiscreteScheduler,
                                  PNDMScheduler)
from diffusers import ModelMixin

from .stable_diffusion_pipeline import StableDiffusionPipeline

pipeline = StableDiffusionPipeline.from_pretrained(
    "CompVis/stable-diffusion-v1-4",
    use_auth_token=True,
    torch_dtype=torch.float16,
    revision="fp16",
).to("cuda")

default_scheduler = PNDMScheduler(
    beta_start=0.00085, beta_end=0.012, beta_schedule="scaled_linear"
)
ddim_scheduler = DDIMScheduler(
    beta_start=0.00085,
    beta_end=0.012,
    beta_schedule="scaled_linear",
    clip_sample=False,
    set_alpha_to_one=False,
)
klms_scheduler = LMSDiscreteScheduler(
    beta_start=0.00085, beta_end=0.012, beta_schedule="scaled_linear"
)
SCHEDULERS = dict(default=default_scheduler, ddim=ddim_scheduler, klms=klms_scheduler)


def slerp(t, v0, v1, DOT_THRESHOLD=0.9995):
    """helper function to spherically interpolate two arrays v1 v2"""

    if not isinstance(v0, np.ndarray):
        inputs_are_torch = True
        input_device = v0.device
        v0 = v0.cpu().numpy()
        v1 = v1.cpu().numpy()

    dot = np.sum(v0 * v1 / (np.linalg.norm(v0) * np.linalg.norm(v1)))
    if np.abs(dot) > DOT_THRESHOLD:
        v2 = (1 - t) * v0 + t * v1
    else:
        theta_0 = np.arccos(dot)
        sin_theta_0 = np.sin(theta_0)
        theta_t = theta_0 * t
        sin_theta_t = np.sin(theta_t)
        s0 = np.sin(theta_0 - theta_t) / sin_theta_0
        s1 = sin_theta_t / sin_theta_0
        v2 = s0 * v0 + s1 * v1

    if inputs_are_torch:
        v2 = torch.from_numpy(v2).to(input_device)

    return v2


def make_video_ffmpeg(frame_dir, output_file_name='output.mp4', frame_filename="frame%06d.png", fps=30):
    frame_ref_path = str(frame_dir / frame_filename)
    video_path = str(frame_dir / output_file_name)
    subprocess.call(
        f"ffmpeg -r {fps} -i {frame_ref_path} -vcodec libx264 -crf 10 -pix_fmt yuv420p"
        f" {video_path}".split()
    )
    return video_path


def walk(
<<<<<<< HEAD
    prompts: List[str] = ["blueberry spaghetti", "strawberry spaghetti"],
    seeds: List[int] = [42, 123],
    num_steps: Union[int, List[int]] = 5,
    output_dir: str = "dreams",
    name: str = "berry_good_spaghetti",
    height: int = 512,
    width: int = 512,
    guidance_scale: float = 7.5,
    eta: float = 0.0,
    num_inference_steps: int = 50,
    do_loop: bool = False,
    make_video: bool = False,
    use_lerp_for_text: bool = False,
    scheduler: str = "klms",  # choices: default, ddim, klms
    disable_tqdm: bool = False,
    upsample: bool = False,
    fps: int = 30,
    less_vram: bool = False,
    resume: bool = False,
    batch_size: int = 1,
    frame_filename_ext: str = '.png',
=======
    prompts=["blueberry spaghetti", "strawberry spaghetti"],
    seeds=[42, 123],
    num_steps=5,
    output_dir="dreams",
    name="berry_good_spaghetti",
    height=512,
    width=512,
    guidance_scale=7.5,
    eta=0.0,
    num_inference_steps=50,
    do_loop=False,
    make_video=False,
    use_lerp_for_text=True,
    scheduler="klms",  # choices: default, ddim, klms
    disable_tqdm=False,
    upsample=False,
    fps=30,
    less_vram=False,
    resume=False,
    batch_size=1,
    frame_filename_ext='.png',
>>>>>>> 2e2a55c7
):
    """Generate video frames/a video given a list of prompts and seeds.

    Args:
        prompts (List[str], optional): List of . Defaults to ["blueberry spaghetti", "strawberry spaghetti"].
        seeds (List[int], optional): List of random seeds corresponding to given prompts.
        num_steps (Union[int, List[int]], optional): Number of steps to walk during each interpolation step. If int is provided, use same number of steps between each prompt. If a list is provided, the size of `num_steps` should be `len(prompts) - 1`. Increase values to 60-200 for good results. Defaults to 5.
        output_dir (str, optional): Root dir where images will be saved. Defaults to "dreams".
        name (str, optional): Sub directory of output_dir to save this run's files. Defaults to "berry_good_spaghetti".
        height (int, optional): Height of image to generate. Defaults to 512.
        width (int, optional): Width of image to generate. Defaults to 512.
        guidance_scale (float, optional): Higher = more adherance to prompt. Lower = let model take the wheel. Defaults to 7.5.
        eta (float, optional): ETA. Defaults to 0.0.
        num_inference_steps (int, optional): Number of diffusion steps. Defaults to 50.
        do_loop (bool, optional): Whether to loop from last prompt back to first. Defaults to False.
        make_video (bool, optional): Whether to make a video or just save the images. Defaults to False.
        use_lerp_for_text (bool, optional): Use LERP instead of SLERP for text embeddings when walking. Defaults to True.
        scheduler (str, optional): Which scheduler to use. Defaults to "klms". Choices are "default", "ddim", "klms".
        disable_tqdm (bool, optional): Whether to turn off the tqdm progress bars. Defaults to False.
        upsample (bool, optional): If True, uses Real-ESRGAN to upsample images 4x. Requires it to be installed
            which you can do by running: `pip install git+https://github.com/xinntao/Real-ESRGAN.git`. Defaults to False.
        fps (int, optional): The frames per second (fps) that you want the video to use. Does nothing if make_video is False. Defaults to 30.
        less_vram (bool, optional): Allow higher resolution output on smaller GPUs. Yields same result at the expense of 10% speed. Defaults to False.
        resume (bool, optional): When set to True, resume from provided '<output_dir>/<name>' path. Useful if your run was terminated
            part of the way through.
        batch_size (int, optional): Number of examples per batch fed to pipeline. Increase this until you
            run out of VRAM. Defaults to 1.
        frame_filename_ext (str, optional): File extension to use when saving/resuming. Update this to
            ".jpg" to save or resume generating jpg images instead. Defaults to ".png".

    Returns:
        str: Path to video file saved if make_video=True, else None.
    """
    if upsample:
        from .upsampling import PipelineRealESRGAN

        upsampling_pipeline = PipelineRealESRGAN.from_pretrained('nateraw/real-esrgan')

    if less_vram:
        pipeline.enable_attention_slicing()

    output_path = Path(output_dir) / name
    output_path.mkdir(exist_ok=True, parents=True)
    prompt_config_path = output_path / 'prompt_config.json'

    if not resume:
        # Write prompt info to file in output dir so we can keep track of what we did
        prompt_config_path.write_text(
            json.dumps(
                dict(
                    prompts=prompts,
                    seeds=seeds,
                    num_steps=num_steps,
                    name=name,
                    guidance_scale=guidance_scale,
                    eta=eta,
                    num_inference_steps=num_inference_steps,
                    do_loop=do_loop,
                    make_video=make_video,
                    use_lerp_for_text=use_lerp_for_text,
                    scheduler=scheduler,
                    upsample=upsample,
                    fps=fps,
                    height=height,
                    width=width,
                ),
                indent=2,
                sort_keys=False,
            )
        )
    else:
        # When resuming, we load all available info from existing prompt config, using kwargs passed in where necessary
        if not prompt_config_path.exists():
            raise FileNotFoundError(f"You specified resume=True, but no prompt config file was found at {prompt_config_path}")

        data = json.load(open(prompt_config_path))
        prompts = data['prompts']
        seeds = data['seeds']
        num_steps = data['num_steps']
        height = data['height'] if 'height' in data else height
        width = data['width'] if 'width' in data else width
        guidance_scale = data['guidance_scale']
        eta = data['eta']
        num_inference_steps = data['num_inference_steps']
        do_loop = data['do_loop']
        make_video = data['make_video']
        use_lerp_for_text = data['use_lerp_for_text']
        scheduler = data['scheduler']
        disable_tqdm=disable_tqdm
        upsample = data['upsample'] if 'upsample' in data else upsample
        fps = data['fps'] if 'fps' in data else fps

        resume_step = int(sorted(output_path.glob(f"frame*{frame_filename_ext}"))[-1].stem[5:])
        print(f"\nResuming {output_path} from step {resume_step}...")


    if upsample:
        from .upsampling import PipelineRealESRGAN

        upsampling_pipeline = PipelineRealESRGAN.from_pretrained('nateraw/real-esrgan')

    pipeline.set_progress_bar_config(disable=disable_tqdm)
    pipeline.scheduler = SCHEDULERS[scheduler]

    if isinstance(num_steps, int):
        num_steps = [num_steps] * (len(prompts)-1)

    assert len(prompts) == len(seeds) == len(num_steps) +1

    first_prompt, *prompts = prompts
    embeds_a = pipeline.embed_text(first_prompt)

    first_seed, *seeds = seeds

    latents_a = torch.randn(
        (1, pipeline.unet.in_channels, height // 8, width // 8),
        device=pipeline.device,
        generator=torch.Generator(device=pipeline.device).manual_seed(first_seed),
    )

    if do_loop:
        prompts.append(first_prompt)
        seeds.append(first_seed)
        num_steps.append(num_steps[0])


    frame_index = 0
    total_frame_count = sum(num_steps)
    for prompt, seed, num_step in zip(prompts, seeds, num_steps):
        # Text
        embeds_b = pipeline.embed_text(prompt)

        # Latent Noise
        latents_b = torch.randn(
            (1, pipeline.unet.in_channels, height // 8, width // 8),
            device=pipeline.device,
            generator=torch.Generator(device=pipeline.device).manual_seed(seed),
        )

        latents_batch, embeds_batch = None, None
        for i, t in enumerate(np.linspace(0, 1, num_step)):

            frame_filepath = output_path / (f"frame%06d{frame_filename_ext}" % frame_index)
            if resume and frame_filepath.is_file():
                frame_index += 1
                continue

            if use_lerp_for_text:
                embeds = torch.lerp(embeds_a, embeds_b, float(t))
            else:
                embeds = slerp(float(t), embeds_a, embeds_b)
            latents = slerp(float(t), latents_a, latents_b)

            embeds_batch = embeds if embeds_batch is None else torch.cat([embeds_batch, embeds])
            latents_batch = latents if latents_batch is None else torch.cat([latents_batch, latents])

            del embeds
            del latents
            torch.cuda.empty_cache()

            batch_is_ready = embeds_batch.shape[0] == batch_size or t == 1.0
            if not batch_is_ready:
                continue

            do_print_progress = (i == 0) or ((frame_index) % 20 == 0)
            if do_print_progress:
                print(f"COUNT: {frame_index}/{total_frame_count}")

            with torch.autocast("cuda"):
                outputs = pipeline(
                    latents=latents_batch,
                    text_embeddings=embeds_batch,
                    height=height,
                    width=width,
                    guidance_scale=guidance_scale,
                    eta=eta,
                    num_inference_steps=num_inference_steps,
                    output_type='pil' if not upsample else 'numpy'
                )["sample"]

                del embeds_batch
                del latents_batch
                torch.cuda.empty_cache()
                latents_batch, embeds_batch = None, None

                if upsample:
                    images = []
                    for output in outputs:
                        images.append(upsampling_pipeline(output))
                else:
                    images = outputs
            for image in images:
                frame_filepath = output_path / (f"frame%06d{frame_filename_ext}" % frame_index)
                image.save(frame_filepath)
                frame_index += 1

        embeds_a = embeds_b
        latents_a = latents_b

    if make_video:
        return make_video_ffmpeg(output_path, f"{name}.mp4", fps=fps, frame_filename=f"frame%06d{frame_filename_ext}")


if __name__ == "__main__":
    import fire

    fire.Fire(walk)<|MERGE_RESOLUTION|>--- conflicted
+++ resolved
@@ -71,7 +71,6 @@
 
 
 def walk(
-<<<<<<< HEAD
     prompts: List[str] = ["blueberry spaghetti", "strawberry spaghetti"],
     seeds: List[int] = [42, 123],
     num_steps: Union[int, List[int]] = 5,
@@ -93,29 +92,6 @@
     resume: bool = False,
     batch_size: int = 1,
     frame_filename_ext: str = '.png',
-=======
-    prompts=["blueberry spaghetti", "strawberry spaghetti"],
-    seeds=[42, 123],
-    num_steps=5,
-    output_dir="dreams",
-    name="berry_good_spaghetti",
-    height=512,
-    width=512,
-    guidance_scale=7.5,
-    eta=0.0,
-    num_inference_steps=50,
-    do_loop=False,
-    make_video=False,
-    use_lerp_for_text=True,
-    scheduler="klms",  # choices: default, ddim, klms
-    disable_tqdm=False,
-    upsample=False,
-    fps=30,
-    less_vram=False,
-    resume=False,
-    batch_size=1,
-    frame_filename_ext='.png',
->>>>>>> 2e2a55c7
 ):
     """Generate video frames/a video given a list of prompts and seeds.
 
