import json
import subprocess
from pathlib import Path
from typing import List, Union
import numpy as np
import torch
from diffusers.schedulers import (DDIMScheduler, LMSDiscreteScheduler,
                                  PNDMScheduler)
from diffusers import ModelMixin

from .stable_diffusion_pipeline import StableDiffusionPipeline

pipeline = StableDiffusionPipeline.from_pretrained(
    "CompVis/stable-diffusion-v1-4",
    use_auth_token=True,
    torch_dtype=torch.float16,
    revision="fp16",
).to("cuda")

default_scheduler = PNDMScheduler(
    beta_start=0.00085, beta_end=0.012, beta_schedule="scaled_linear"
)
ddim_scheduler = DDIMScheduler(
    beta_start=0.00085,
    beta_end=0.012,
    beta_schedule="scaled_linear",
    clip_sample=False,
    set_alpha_to_one=False,
)
klms_scheduler = LMSDiscreteScheduler(
    beta_start=0.00085, beta_end=0.012, beta_schedule="scaled_linear"
)
SCHEDULERS = dict(default=default_scheduler, ddim=ddim_scheduler, klms=klms_scheduler)


def slerp(t, v0, v1, DOT_THRESHOLD=0.9995):
    """helper function to spherically interpolate two arrays v1 v2"""

    if not isinstance(v0, np.ndarray):
        inputs_are_torch = True
        input_device = v0.device
        v0 = v0.cpu().numpy()
        v1 = v1.cpu().numpy()

    dot = np.sum(v0 * v1 / (np.linalg.norm(v0) * np.linalg.norm(v1)))
    if np.abs(dot) > DOT_THRESHOLD:
        v2 = (1 - t) * v0 + t * v1
    else:
        theta_0 = np.arccos(dot)
        sin_theta_0 = np.sin(theta_0)
        theta_t = theta_0 * t
        sin_theta_t = np.sin(theta_t)
        s0 = np.sin(theta_0 - theta_t) / sin_theta_0
        s1 = sin_theta_t / sin_theta_0
        v2 = s0 * v0 + s1 * v1

    if inputs_are_torch:
        v2 = torch.from_numpy(v2).to(input_device)

    return v2


def make_video_ffmpeg(frame_dir, output_file_name='output.mp4', frame_filename="frame%06d.png", fps=30):
    frame_ref_path = str(frame_dir / frame_filename)
    video_path = str(frame_dir / output_file_name)
    subprocess.call(
        f"ffmpeg -r {fps} -i {frame_ref_path} -vcodec libx264 -crf 10 -pix_fmt yuv420p"
        f" {video_path}".split()
    )
    return video_path


def walk(
<<<<<<< HEAD
    prompts=["blueberry spaghetti", "strawberry spaghetti"],
    seeds=[42, 123],
    num_interpolation_steps=5,
    output_dir="dreams",
    name="berry_good_spaghetti",
    height=512,
    width=512,
    guidance_scale=7.5,
    eta=0.0,
    num_inference_steps=50,
    do_loop=False,
    make_video=False,
    use_lerp_for_text=True,
    scheduler="klms",  # choices: default, ddim, klms
    disable_tqdm=False,
    upsample=False,
    fps=30,
    less_vram=False,
    resume=False,
    batch_size=1,
    frame_filename_ext='.png',
=======
    prompts: List[str] = ["blueberry spaghetti", "strawberry spaghetti"],
    seeds: List[int] = [42, 123],
    num_steps: Union[int, List[int]] = 5,
    output_dir: str = "dreams",
    name: str = "berry_good_spaghetti",
    height: int = 512,
    width: int = 512,
    guidance_scale: float = 7.5,
    eta: float = 0.0,
    num_inference_steps: int = 50,
    do_loop: bool = False,
    make_video: bool = False,
    use_lerp_for_text: bool = False,
    scheduler: str = "klms",  # choices: default, ddim, klms
    disable_tqdm: bool = False,
    upsample: bool = False,
    fps: int = 30,
    less_vram: bool = False,
    resume: bool = False,
    batch_size: int = 1,
    frame_filename_ext: str = '.png',
>>>>>>> 402bdd9d
):
    """Generate video frames/a video given a list of prompts and seeds.

    Args:
        prompts (List[str], optional): List of . Defaults to ["blueberry spaghetti", "strawberry spaghetti"].
        seeds (List[int], optional): List of random seeds corresponding to given prompts.
        num_steps (Union[int, List[int]], optional): Number of steps to walk during each interpolation step. If int is provided, use same number of steps between each prompt. If a list is provided, the size of `num_steps` should be `len(prompts) - 1`. Increase values to 60-200 for good results. Defaults to 5.
        output_dir (str, optional): Root dir where images will be saved. Defaults to "dreams".
        name (str, optional): Sub directory of output_dir to save this run's files. Defaults to "berry_good_spaghetti".
        height (int, optional): Height of image to generate. Defaults to 512.
        width (int, optional): Width of image to generate. Defaults to 512.
        guidance_scale (float, optional): Higher = more adherance to prompt. Lower = let model take the wheel. Defaults to 7.5.
        eta (float, optional): ETA. Defaults to 0.0.
        num_inference_steps (int, optional): Number of diffusion steps. Defaults to 50.
        do_loop (bool, optional): Whether to loop from last prompt back to first. Defaults to False.
        make_video (bool, optional): Whether to make a video or just save the images. Defaults to False.
        use_lerp_for_text (bool, optional): Use LERP instead of SLERP for text embeddings when walking. Defaults to True.
        scheduler (str, optional): Which scheduler to use. Defaults to "klms". Choices are "default", "ddim", "klms".
        disable_tqdm (bool, optional): Whether to turn off the tqdm progress bars. Defaults to False.
        upsample (bool, optional): If True, uses Real-ESRGAN to upsample images 4x. Requires it to be installed
            which you can do by running: `pip install git+https://github.com/xinntao/Real-ESRGAN.git`. Defaults to False.
        fps (int, optional): The frames per second (fps) that you want the video to use. Does nothing if make_video is False. Defaults to 30.
        less_vram (bool, optional): Allow higher resolution output on smaller GPUs. Yields same result at the expense of 10% speed. Defaults to False.
        resume (bool, optional): When set to True, resume from provided '<output_dir>/<name>' path. Useful if your run was terminated
            part of the way through.
        batch_size (int, optional): Number of examples per batch fed to pipeline. Increase this until you
            run out of VRAM. Defaults to 1.
        frame_filename_ext (str, optional): File extension to use when saving/resuming. Update this to
            ".jpg" to save or resume generating jpg images instead. Defaults to ".png".

    Returns:
        str: Path to video file saved if make_video=True, else None.
    """
    if upsample:
        from .upsampling import PipelineRealESRGAN

        upsampling_pipeline = PipelineRealESRGAN.from_pretrained('nateraw/real-esrgan')

    if less_vram:
        pipeline.enable_attention_slicing()

    output_path = Path(output_dir) / name
    output_path.mkdir(exist_ok=True, parents=True)
    prompt_config_path = output_path / 'prompt_config.json'

    if not resume:
        # Write prompt info to file in output dir so we can keep track of what we did
        prompt_config_path.write_text(
            json.dumps(
                dict(
                    prompts=prompts,
                    seeds=seeds,
                    num_interpolation_steps=num_interpolation_steps,
                    name=name,
                    guidance_scale=guidance_scale,
                    eta=eta,
                    num_inference_steps=num_inference_steps,
                    do_loop=do_loop,
                    make_video=make_video,
                    use_lerp_for_text=use_lerp_for_text,
                    scheduler=scheduler,
                    upsample=upsample,
                    fps=fps,
                    height=height,
                    width=width,
                ),
                indent=2,
                sort_keys=False,
            )
        )
    else:
        # When resuming, we load all available info from existing prompt config, using kwargs passed in where necessary
        if not prompt_config_path.exists():
            raise FileNotFoundError(f"You specified resume=True, but no prompt config file was found at {prompt_config_path}")

        data = json.load(open(prompt_config_path))
        prompts = data['prompts']
        seeds = data['seeds']
        num_interpolation_steps = data['num_interpolation_steps']
        height = data['height'] if 'height' in data else height
        width = data['width'] if 'width' in data else width
        guidance_scale = data['guidance_scale']
        eta = data['eta']
        num_inference_steps = data['num_inference_steps']
        do_loop = data['do_loop']
        make_video = data['make_video']
        use_lerp_for_text = data['use_lerp_for_text']
        scheduler = data['scheduler']
        disable_tqdm=disable_tqdm
        upsample = data['upsample'] if 'upsample' in data else upsample
        fps = data['fps'] if 'fps' in data else fps

        resume_step = int(sorted(output_path.glob(f"frame*{frame_filename_ext}"))[-1].stem[5:])
        print(f"\nResuming {output_path} from step {resume_step}...")


    if upsample:
        from .upsampling import PipelineRealESRGAN

        upsampling_pipeline = PipelineRealESRGAN.from_pretrained('nateraw/real-esrgan')

    pipeline.set_progress_bar_config(disable=disable_tqdm)
    pipeline.scheduler = SCHEDULERS[scheduler]

    if isinstance(num_steps, int):
        num_steps = [num_steps] * (len(prompts)-1)

    assert len(prompts) == len(seeds) == len(num_steps) +1

    first_prompt, *prompts = prompts
    embeds_a = pipeline.embed_text(first_prompt)

    first_seed, *seeds = seeds

    latents_a = torch.randn(
        (1, pipeline.unet.in_channels, height // 8, width // 8),
        device=pipeline.device,
        generator=torch.Generator(device=pipeline.device).manual_seed(first_seed),
    )

    if do_loop:
        prompts.append(first_prompt)
        seeds.append(first_seed)
        num_steps.append(num_steps[0])


    frame_index = 0
    total_frame_count = sum(num_steps)
    for prompt, seed, num_step in zip(prompts, seeds, num_steps):
        # Text
        embeds_b = pipeline.embed_text(prompt)

        # Latent Noise
        latents_b = torch.randn(
            (1, pipeline.unet.in_channels, height // 8, width // 8),
            device=pipeline.device,
            generator=torch.Generator(device=pipeline.device).manual_seed(seed),
        )

        latents_batch, embeds_batch = None, None
<<<<<<< HEAD
        for i, t in enumerate(np.linspace(0, 1, num_interpolation_steps)):
=======
        for i, t in enumerate(np.linspace(0, 1, num_step)):
>>>>>>> 402bdd9d

            frame_filepath = output_path / (f"frame%06d{frame_filename_ext}" % frame_index)
            if resume and frame_filepath.is_file():
                frame_index += 1
                continue

            if use_lerp_for_text:
                embeds = torch.lerp(embeds_a, embeds_b, float(t))
            else:
                embeds = slerp(float(t), embeds_a, embeds_b)
            latents = slerp(float(t), latents_a, latents_b)

            embeds_batch = embeds if embeds_batch is None else torch.cat([embeds_batch, embeds])
            latents_batch = latents if latents_batch is None else torch.cat([latents_batch, latents])

            del embeds
            del latents
            torch.cuda.empty_cache()

            batch_is_ready = embeds_batch.shape[0] == batch_size or t == 1.0
            if not batch_is_ready:
                continue

            do_print_progress = (i == 0) or ((frame_index) % 20 == 0)
            if do_print_progress:
<<<<<<< HEAD
                print(f"COUNT: {frame_index}/{len(seeds)*num_interpolation_steps}")
=======
                print(f"COUNT: {frame_index}/{total_frame_count}")
>>>>>>> 402bdd9d

            with torch.autocast("cuda"):
                outputs = pipeline(
                    latents=latents_batch,
                    text_embeddings=embeds_batch,
                    height=height,
                    width=width,
                    guidance_scale=guidance_scale,
                    eta=eta,
                    num_inference_steps=num_inference_steps,
                    output_type='pil' if not upsample else 'numpy'
                )["sample"]

                del embeds_batch
                del latents_batch
                torch.cuda.empty_cache()
                latents_batch, embeds_batch = None, None

                if upsample:
                    images = []
                    for output in outputs:
                        images.append(upsampling_pipeline(output))
                else:
                    images = outputs
            for image in images:
                frame_filepath = output_path / (f"frame%06d{frame_filename_ext}" % frame_index)
                image.save(frame_filepath)
                frame_index += 1

        embeds_a = embeds_b
        latents_a = latents_b

    if make_video:
        return make_video_ffmpeg(output_path, f"{name}.mp4", fps=fps, frame_filename=f"frame%06d{frame_filename_ext}")


if __name__ == "__main__":
    import fire

    fire.Fire(walk)<|MERGE_RESOLUTION|>--- conflicted
+++ resolved
@@ -71,32 +71,9 @@
 
 
 def walk(
-<<<<<<< HEAD
-    prompts=["blueberry spaghetti", "strawberry spaghetti"],
-    seeds=[42, 123],
-    num_interpolation_steps=5,
-    output_dir="dreams",
-    name="berry_good_spaghetti",
-    height=512,
-    width=512,
-    guidance_scale=7.5,
-    eta=0.0,
-    num_inference_steps=50,
-    do_loop=False,
-    make_video=False,
-    use_lerp_for_text=True,
-    scheduler="klms",  # choices: default, ddim, klms
-    disable_tqdm=False,
-    upsample=False,
-    fps=30,
-    less_vram=False,
-    resume=False,
-    batch_size=1,
-    frame_filename_ext='.png',
-=======
     prompts: List[str] = ["blueberry spaghetti", "strawberry spaghetti"],
     seeds: List[int] = [42, 123],
-    num_steps: Union[int, List[int]] = 5,
+    num_interpolation_steps: Union[int, List[int]] = 5,
     output_dir: str = "dreams",
     name: str = "berry_good_spaghetti",
     height: int = 512,
@@ -115,14 +92,13 @@
     resume: bool = False,
     batch_size: int = 1,
     frame_filename_ext: str = '.png',
->>>>>>> 402bdd9d
 ):
     """Generate video frames/a video given a list of prompts and seeds.
 
     Args:
         prompts (List[str], optional): List of . Defaults to ["blueberry spaghetti", "strawberry spaghetti"].
         seeds (List[int], optional): List of random seeds corresponding to given prompts.
-        num_steps (Union[int, List[int]], optional): Number of steps to walk during each interpolation step. If int is provided, use same number of steps between each prompt. If a list is provided, the size of `num_steps` should be `len(prompts) - 1`. Increase values to 60-200 for good results. Defaults to 5.
+        num_interpolation_steps (Union[int, List[int]], optional): Number of steps to walk during each interpolation step. If int is provided, use same number of steps between each prompt. If a list is provided, the size of `num_interpolation_steps` should be `len(prompts) - 1`. Increase values to 60-200 for good results. Defaults to 5.
         output_dir (str, optional): Root dir where images will be saved. Defaults to "dreams".
         name (str, optional): Sub directory of output_dir to save this run's files. Defaults to "berry_good_spaghetti".
         height (int, optional): Height of image to generate. Defaults to 512.
@@ -194,7 +170,8 @@
         data = json.load(open(prompt_config_path))
         prompts = data['prompts']
         seeds = data['seeds']
-        num_interpolation_steps = data['num_interpolation_steps']
+        # NOTE - num_steps was renamed to num_interpolation_steps. Including it here for backwards compatibility.
+        num_interpolation_steps = data.get('num_interpolation_steps') or data.get('num_steps')
         height = data['height'] if 'height' in data else height
         width = data['width'] if 'width' in data else width
         guidance_scale = data['guidance_scale']
@@ -220,10 +197,10 @@
     pipeline.set_progress_bar_config(disable=disable_tqdm)
     pipeline.scheduler = SCHEDULERS[scheduler]
 
-    if isinstance(num_steps, int):
-        num_steps = [num_steps] * (len(prompts)-1)
-
-    assert len(prompts) == len(seeds) == len(num_steps) +1
+    if isinstance(num_interpolation_steps, int):
+        num_interpolation_steps = [num_interpolation_steps] * (len(prompts)-1)
+
+    assert len(prompts) == len(seeds) == len(num_interpolation_steps) +1
 
     first_prompt, *prompts = prompts
     embeds_a = pipeline.embed_text(first_prompt)
@@ -239,12 +216,12 @@
     if do_loop:
         prompts.append(first_prompt)
         seeds.append(first_seed)
-        num_steps.append(num_steps[0])
+        num_interpolation_steps.append(num_interpolation_steps[0])
 
 
     frame_index = 0
-    total_frame_count = sum(num_steps)
-    for prompt, seed, num_step in zip(prompts, seeds, num_steps):
+    total_frame_count = sum(num_interpolation_steps)
+    for prompt, seed, num_step in zip(prompts, seeds, num_interpolation_steps):
         # Text
         embeds_b = pipeline.embed_text(prompt)
 
@@ -256,11 +233,7 @@
         )
 
         latents_batch, embeds_batch = None, None
-<<<<<<< HEAD
-        for i, t in enumerate(np.linspace(0, 1, num_interpolation_steps)):
-=======
         for i, t in enumerate(np.linspace(0, 1, num_step)):
->>>>>>> 402bdd9d
 
             frame_filepath = output_path / (f"frame%06d{frame_filename_ext}" % frame_index)
             if resume and frame_filepath.is_file():
@@ -286,11 +259,7 @@
 
             do_print_progress = (i == 0) or ((frame_index) % 20 == 0)
             if do_print_progress:
-<<<<<<< HEAD
-                print(f"COUNT: {frame_index}/{len(seeds)*num_interpolation_steps}")
-=======
                 print(f"COUNT: {frame_index}/{total_frame_count}")
->>>>>>> 402bdd9d
 
             with torch.autocast("cuda"):
                 outputs = pipeline(
