--- conflicted
+++ resolved
@@ -224,13 +224,7 @@
         latents_batch, embeds_batch = None, None
         for i, t in enumerate(np.linspace(0, 1, num_steps)):
 
-<<<<<<< HEAD
             frame_filepath = output_path / ("frame%06d.png" % frame_index)
-            frame_index += 1
-=======
-            frame_filepath = output_path / ("frame%06d.jpg" % frame_index)
->>>>>>> 52c39cb3
-
             if resume and frame_filepath.is_file():
                 frame_index += 1
                 continue
